<<<<<<< HEAD
use crate::{
    clip_buffer::{get_default_clipboard, Clipboard},
    default_emacs_keybindings,
    keybindings::{default_vi_insert_keybindings, default_vi_normal_keybindings, Keybindings},
    Prompt,
};
use crate::{history::History, line_buffer::LineBuffer};
use crate::{
    history_search::{BasicSearch, BasicSearchCommand},
    line_buffer::InsertionPoint,
};
=======
use crate::clip_buffer::{get_default_clipboard, Clipboard};
use crate::history_search::{BasicSearch, BasicSearchCommand};
use crate::line_buffer::{InsertionPoint, LineBuffer};
use crate::{EditCommand, History, Prompt, Signal};
>>>>>>> 72577972
use crossterm::{
    cursor::{position, MoveTo, MoveToColumn, RestorePosition, SavePosition},
    event::{poll, read, Event, KeyCode, KeyEvent, KeyModifiers},
    style::{Color, Print, ResetColor, SetForegroundColor},
    terminal::{self, Clear, ClearType},
    QueueableCommand, Result,
};

use std::{
    collections::HashMap,
    io::{stdout, Stdout, Write},
    time::Duration,
};

<<<<<<< HEAD
/// Editing actions which can be mapped to key bindings.
///
/// Executed by [`Reedline::run_edit_commands()`]
#[derive(Clone, Serialize, Deserialize)]
pub enum EditCommand {
    MoveToStart,
    MoveToEnd,
    MoveLeft,
    MoveRight,
    MoveWordLeft,
    MoveWordRight,
    InsertChar(char),
    Backspace,
    Delete,
    BackspaceWord,
    DeleteWord,
    AppendToHistory,
    PreviousHistory,
    NextHistory,
    SearchHistory,
    Clear,
    CutFromStart,
    CutToEnd,
    CutWordLeft,
    CutWordRight,
    InsertCutBuffer,
    UppercaseWord,
    LowercaseWord,
    CapitalizeChar,
    SwapWords,
    SwapGraphemes,
    EnterViNormal,
    EnterViInsert,
}

#[derive(PartialEq, Eq, Hash, Clone, Copy)]
pub enum EditMode {
    Emacs,
    ViNormal,
    ViInsert,
}

=======
>>>>>>> 72577972
/// Line editor engine
///
/// ## Example usage
/// ```no_run
/// use reedline::{Reedline, Signal, DefaultPrompt};
/// let mut line_editor = Reedline::new();
/// let prompt = DefaultPrompt::default();
///
/// let out = line_editor.read_line(&prompt).unwrap();
/// match out {
///    Signal::Success(content) => {
///        // process content
///    }
///    _ => {
///        eprintln!("Entry aborted!");
///    }
/// }
/// ```
pub struct Reedline {
    line_buffer: LineBuffer,

    // Cut buffer
    cut_buffer: Box<dyn Clipboard>,

    // History
    history: History,
    history_search: Option<BasicSearch>, // This could be have more features in the future (fzf, configurable?)

    // Stdout
    stdout: Stdout,

    // Keybindings
    keybindings: HashMap<EditMode, Keybindings>,

    // Edit mode
    edit_mode: EditMode,
}

impl Default for Reedline {
    fn default() -> Self {
        Self::new()
    }
}

impl Reedline {
    /// Create a new [`Reedline`] engine with a local [`History`] that is not synchronized to a file.
    pub fn new() -> Reedline {
        let history = History::default();
        let cut_buffer = Box::new(get_default_clipboard());
        let stdout = stdout();
        let mut keybindings_hashmap = HashMap::new();
        keybindings_hashmap.insert(EditMode::Emacs, default_emacs_keybindings());
        keybindings_hashmap.insert(EditMode::ViInsert, default_vi_insert_keybindings());
        keybindings_hashmap.insert(EditMode::ViNormal, default_vi_normal_keybindings());

        Reedline {
            line_buffer: LineBuffer::new(),
            cut_buffer,
            history,
            history_search: None,
            stdout,
            keybindings: keybindings_hashmap,
            edit_mode: EditMode::Emacs,
        }
    }

    pub fn with_history(
        mut self,
        history_file: &str,
        history_size: usize,
    ) -> std::io::Result<Reedline> {
        let history = History::with_file(history_size, history_file.into())?;

        self.history = history;

        Ok(self)
    }

    pub fn with_keybindings(mut self, keybindings: Keybindings) -> Reedline {
        self.keybindings.insert(EditMode::Emacs, keybindings);

        self
    }

    pub fn with_edit_mode(mut self, edit_mode: EditMode) -> Reedline {
        self.edit_mode = edit_mode;

        self
    }

    pub fn get_keybindings(&self) -> &Keybindings {
        &self
            .keybindings
            .get(&EditMode::Emacs)
            .expect("Internal error: emacs should always be supported")
    }

    pub fn update_keybindings(&mut self, keybindings: Keybindings) {
        self.keybindings.insert(EditMode::Emacs, keybindings);
    }

    pub fn edit_mode(&self) -> EditMode {
        self.edit_mode
    }

    fn find_keybinding(
        &self,
        modifier: KeyModifiers,
        key_code: KeyCode,
    ) -> Option<Vec<EditCommand>> {
        self.keybindings
            .get(&self.edit_mode)
            .expect("Internal error: expected to find keybindings for edit mode")
            .find_binding(modifier, key_code)
    }

    /// Output the complete [`History`] chronologically with numbering to the terminal
    pub fn print_history(&mut self) -> Result<()> {
        let history: Vec<_> = self
            .history
            .iter_chronologic()
            .cloned()
            .enumerate()
            .collect();

        for (i, entry) in history {
            self.print_line(&format!("{}\t{}", i + 1, entry))?;
        }
        Ok(())
    }

    pub fn move_to(&mut self, column: u16, row: u16) -> Result<()> {
        self.stdout.queue(MoveTo(column, row))?;
        self.stdout.flush()?;

        Ok(())
    }

    /// Wait for input and provide the user with a specified [`Prompt`].
    ///
    /// Returns a [`crossterm::Result`] in which the `Err` type is [`crossterm::ErrorKind`]
    /// to distinguish I/O errors and the `Ok` variant wraps a [`Signal`] which
    /// handles user inputs.
    pub fn read_line(&mut self, prompt: &dyn Prompt) -> Result<Signal> {
        terminal::enable_raw_mode()?;

        let result = self.read_line_helper(prompt);

        terminal::disable_raw_mode()?;

        result
    }

    /// Writes `msg` to the terminal with a following carriage return and newline
    pub fn print_line(&mut self, msg: &str) -> Result<()> {
        self.stdout
            .queue(Print(msg))?
            .queue(Print("\n"))?
            .queue(MoveToColumn(1))?;
        self.stdout.flush()?;

        Ok(())
    }

    /// Goes to the beginning of the next line
    ///
    /// Also works in raw mode
    pub fn print_crlf(&mut self) -> Result<()> {
        self.stdout.queue(Print("\n"))?.queue(MoveToColumn(1))?;
        self.stdout.flush()?;

        Ok(())
    }

    /// **For debugging purposes only:** Track the terminal events observed by [`Reedline`] and print them.
    pub fn print_events(&mut self) -> Result<()> {
        terminal::enable_raw_mode()?;
        let result = self.print_events_helper();
        terminal::disable_raw_mode()?;

        result
    }

    /// Dispatches the applicable [`EditCommand`] actions for editing the history search string.
    ///
    /// Only modifies internal state, does not perform regular output!
    fn run_history_commands(&mut self, commands: &[EditCommand]) {
        for command in commands {
            match command {
                EditCommand::InsertChar(c) => {
                    let search = self
                        .history_search
                        .as_mut()
                        .expect("couldn't get history_search as mutable"); // We checked it is some
                    search.step(BasicSearchCommand::InsertChar(*c), &self.history);
                }
                EditCommand::Backspace => {
                    let search = self
                        .history_search
                        .as_mut()
                        .expect("couldn't get history_search as mutable"); // We checked it is some
                    search.step(BasicSearchCommand::Backspace, &self.history);
                }
                EditCommand::SearchHistory => {
                    let search = self
                        .history_search
                        .as_mut()
                        .expect("couldn't get history_search as mutable"); // We checked it is some
                    search.step(BasicSearchCommand::Next, &self.history);
                }
                EditCommand::MoveRight => {
                    // Ignore move right, it is currently emited with InsertChar
                }
                // Leave history search otherwise
                _ => self.history_search = None,
            }
        }
    }

    /// Executes [`EditCommand`] actions by modifying the internal state appropriately. Does not output itself.
    fn run_edit_commands(&mut self, commands: &[EditCommand]) {
        // Handle command for history inputs
        if self.history_search.is_some() {
            self.run_history_commands(commands);
            return;
        }

        // Run the commands over the edit buffer
        for command in commands {
            match command {
                EditCommand::MoveToStart => self.line_buffer.move_to_start(),
                EditCommand::MoveToEnd => {
                    self.line_buffer.move_to_end();
                }
                EditCommand::MoveLeft => self.line_buffer.move_left(),
                EditCommand::MoveRight => self.line_buffer.move_right(),
                EditCommand::MoveWordLeft => {
                    self.line_buffer.move_word_left();
                }
                EditCommand::MoveWordRight => {
                    self.line_buffer.move_word_right();
                }
                EditCommand::InsertChar(c) => {
                    let insertion_point = self.line_buffer.insertion_point();
                    self.line_buffer.insert_char(insertion_point, *c);
                }
                EditCommand::Backspace => {
                    let left_index = self.line_buffer.grapheme_left_index();
                    let insertion_offset = self.insertion_point().offset;
                    if left_index < insertion_offset {
                        self.clear_range(left_index..insertion_offset);
                        self.set_insertion_point(left_index);
                    }
                }
                EditCommand::Delete => {
                    let right_index = self.line_buffer.grapheme_right_index();
                    let insertion_offset = self.insertion_point().offset;
                    if right_index > insertion_offset {
                        self.clear_range(insertion_offset..right_index);
                    }
                }
                EditCommand::BackspaceWord => {
                    let left_word_index = self.line_buffer.word_left_index();
                    self.clear_range(left_word_index..self.insertion_point().offset);
                    self.set_insertion_point(left_word_index);
                }
                EditCommand::DeleteWord => {
                    let right_word_index = self.line_buffer.word_right_index();
                    self.clear_range(self.insertion_point().offset..right_word_index);
                }
                EditCommand::Clear => {
                    self.line_buffer.clear();
                    self.set_insertion_point(0);
                }
                EditCommand::AppendToHistory => {
                    self.history.append(self.insertion_line().to_string());
                }
                EditCommand::PreviousHistory => {
                    if self.history.history_prefix.is_none() {
                        let buffer = self.line_buffer.get_buffer();
                        self.history.history_prefix = Some(buffer.to_owned());
                    }

                    if let Some(history_entry) = self.history.go_back_with_prefix() {
                        let new_buffer = history_entry.to_string();
                        self.set_buffer(new_buffer);
                        self.move_to_end();
                    }
                }
                EditCommand::NextHistory => {
                    if self.history.history_prefix.is_none() {
                        let buffer = self.line_buffer.get_buffer();
                        self.history.history_prefix = Some(buffer.to_owned());
                    }

                    if let Some(history_entry) = self.history.go_forward_with_prefix() {
                        let new_buffer = history_entry.to_string();
                        self.set_buffer(new_buffer);
                        self.move_to_end();
                    }
                }
                EditCommand::SearchHistory => {
                    self.history_search = Some(BasicSearch::new(self.insertion_line().to_string()));
                }
                EditCommand::CutFromStart => {
                    let insertion_offset = self.insertion_point().offset;
                    if insertion_offset > 0 {
                        self.cut_buffer
                            .set(&self.line_buffer.get_buffer()[..insertion_offset]);
                        self.clear_to_insertion_point();
                    }
                }
                EditCommand::CutToEnd => {
                    let cut_slice = &self.line_buffer.get_buffer()[self.insertion_point().offset..];
                    if !cut_slice.is_empty() {
                        self.cut_buffer.set(cut_slice);
                        self.clear_to_end();
                    }
                }
                EditCommand::CutWordLeft => {
                    let insertion_offset = self.insertion_point().offset;
                    let left_index = self.line_buffer.word_left_index();
                    if left_index < insertion_offset {
                        let cut_range = left_index..insertion_offset;
                        self.cut_buffer
                            .set(&self.line_buffer.get_buffer()[cut_range.clone()]);
                        self.clear_range(cut_range);
                        self.set_insertion_point(left_index);
                    }
                }
                EditCommand::CutWordRight => {
                    let insertion_offset = self.insertion_point().offset;
                    let right_index = self.line_buffer.word_right_index();
                    if right_index > insertion_offset {
                        let cut_range = insertion_offset..right_index;
                        self.cut_buffer
                            .set(&self.line_buffer.get_buffer()[cut_range.clone()]);
                        self.clear_range(cut_range);
                    }
                }
                EditCommand::InsertCutBuffer => {
                    let insertion_offset = self.insertion_point().offset;
                    let cut_buffer = self.cut_buffer.get();
                    self.line_buffer.insert_str(insertion_offset, &cut_buffer);
                    self.set_insertion_point(insertion_offset + cut_buffer.len());
                }
                EditCommand::UppercaseWord => {
                    let insertion_offset = self.insertion_point().offset;
                    let right_index = self.line_buffer.word_right_index();
                    if right_index > insertion_offset {
                        let change_range = insertion_offset..right_index;
                        let uppercased = self.insertion_line()[change_range.clone()].to_uppercase();
                        self.line_buffer.replace_range(change_range, &uppercased);
                        self.line_buffer.move_word_right();
                    }
                }
                EditCommand::LowercaseWord => {
                    let insertion_offset = self.insertion_point().offset;
                    let right_index = self.line_buffer.word_right_index();
                    if right_index > insertion_offset {
                        let change_range = insertion_offset..right_index;
                        let lowercased = self.insertion_line()[change_range.clone()].to_lowercase();
                        self.line_buffer.replace_range(change_range, &lowercased);
                        self.line_buffer.move_word_right();
                    }
                }
                EditCommand::CapitalizeChar => {
                    if self.line_buffer.on_whitespace() {
                        self.line_buffer.move_word_right();
                        self.line_buffer.move_word_left();
                    }
                    let insertion_offset = self.insertion_point().offset;
                    let right_index = self.line_buffer.grapheme_right_index();
                    if right_index > insertion_offset {
                        let change_range = insertion_offset..right_index;
                        let uppercased = self.insertion_line()[change_range.clone()].to_uppercase();
                        self.line_buffer.replace_range(change_range, &uppercased);
                        self.line_buffer.move_word_right();
                    }
                }
                EditCommand::SwapWords => {
                    let old_insertion_point = self.insertion_point().offset;
                    self.line_buffer.move_word_right();
                    let word_2_end = self.insertion_point().offset;
                    self.line_buffer.move_word_left();
                    let word_2_start = self.insertion_point().offset;
                    self.line_buffer.move_word_left();
                    let word_1_start = self.insertion_point().offset;
                    let word_1_end = self.line_buffer.word_right_index();

                    if word_1_start < word_1_end
                        && word_1_end < word_2_start
                        && word_2_start < word_2_end
                    {
                        let insertion_line = self.insertion_line();
                        let word_1 = insertion_line[word_1_start..word_1_end].to_string();
                        let word_2 = insertion_line[word_2_start..word_2_end].to_string();
                        self.line_buffer
                            .replace_range(word_2_start..word_2_end, &word_1);
                        self.line_buffer
                            .replace_range(word_1_start..word_1_end, &word_2);
                        self.set_insertion_point(word_2_end);
                    } else {
                        self.set_insertion_point(old_insertion_point);
                    }
                }
                EditCommand::SwapGraphemes => {
                    let insertion_offset = self.insertion_point().offset;

                    if insertion_offset == 0 {
                        self.line_buffer.move_right()
                    } else if insertion_offset == self.line_buffer.get_buffer().len() {
                        self.line_buffer.move_left()
                    }
                    let grapheme_1_start = self.line_buffer.grapheme_left_index();
                    let grapheme_2_end = self.line_buffer.grapheme_right_index();

                    if grapheme_1_start < insertion_offset && grapheme_2_end > insertion_offset {
                        let grapheme_1 =
                            self.insertion_line()[grapheme_1_start..insertion_offset].to_string();
                        let grapheme_2 =
                            self.insertion_line()[insertion_offset..grapheme_2_end].to_string();
                        self.line_buffer
                            .replace_range(insertion_offset..grapheme_2_end, &grapheme_1);
                        self.line_buffer
                            .replace_range(grapheme_1_start..insertion_offset, &grapheme_2);
                        self.set_insertion_point(grapheme_2_end);
                    } else {
                        self.set_insertion_point(insertion_offset);
                    }
                }
                EditCommand::EnterViInsert => {
                    self.edit_mode = EditMode::ViInsert;
                }
                EditCommand::EnterViNormal => {
                    self.edit_mode = EditMode::ViNormal;
                }
            }

            // Clean-up after commands run
            for command in commands {
                match command {
                    EditCommand::PreviousHistory => {}
                    EditCommand::NextHistory => {}
                    _ => {
                        // Clean up the old prefix used for history search
                        if self.history.history_prefix.is_some() {
                            self.history.history_prefix = None;
                        }
                    }
                }
            }
        }
    }

    /// Get the cursor position as understood by the underlying [`LineBuffer`]
    fn insertion_point(&self) -> InsertionPoint {
        self.line_buffer.insertion_point()
    }

    /// Set the cursor position as understood by the underlying [`LineBuffer`] for the current line
    fn set_insertion_point(&mut self, pos: usize) {
        let mut insertion_point = self.line_buffer.insertion_point();
        insertion_point.offset = pos;

        self.line_buffer.set_insertion_point(insertion_point)
    }

    /// Get the current line of a multi-line edit [`LineBuffer`]
    fn insertion_line(&self) -> &str {
        self.line_buffer.get_buffer()
    }

    /// Reset the [`LineBuffer`] to be a line specified by `buffer`
    fn set_buffer(&mut self, buffer: String) {
        self.line_buffer.set_buffer(buffer)
    }

    fn move_to_end(&mut self) {
        self.line_buffer.move_to_end()
    }

    fn clear_to_end(&mut self) {
        self.line_buffer.clear_to_end()
    }

    fn clear_to_insertion_point(&mut self) {
        self.line_buffer.clear_to_insertion_point()
    }

    fn clear_range<R>(&mut self, range: R)
    where
        R: std::ops::RangeBounds<usize>,
    {
        self.line_buffer.clear_range(range)
    }

    /// Heuristic to predetermine if we need to poll the terminal if the text wrapped around.
    fn maybe_wrap(&self, terminal_width: u16, start_offset: u16, c: char) -> bool {
        use unicode_width::UnicodeWidthStr;

        let mut test_buffer = self.insertion_line().to_string();
        test_buffer.push(c);

        let display_width = UnicodeWidthStr::width(test_buffer.as_str()) + start_offset as usize;

        display_width >= terminal_width as usize
    }

    // this fn is totally ripped off from crossterm's examples
    // it's really a diagnostic routine to see if crossterm is
    // even seeing the events. if you press a key and no events
    // are printed, it's a good chance your terminal is eating
    // those events.
    fn print_events_helper(&mut self) -> Result<()> {
        loop {
            // Wait up to 5s for another event
            if poll(Duration::from_millis(5_000))? {
                // It's guaranteed that read() wont block if `poll` returns `Ok(true)`
                let event = read()?;

                // just reuse the print_message fn to show events
                self.print_line(&format!("Event::{:?}", event))?;

                // hit the esc key to git out
                if event == Event::Key(KeyCode::Esc.into()) {
                    break;
                }
            } else {
                // Timeout expired, no event for 5s
                self.print_line("Waiting for you to type...")?;
            }
        }

        Ok(())
    }

    /// Clear the screen by printing enough whitespace to start the prompt or
    /// other output back at the first line of the terminal.
    pub fn clear_screen(&mut self) -> Result<()> {
        let (_, num_lines) = terminal::size()?;
        for _ in 0..2 * num_lines {
            self.stdout.queue(Print("\n"))?;
        }
        self.stdout.queue(MoveTo(0, 0))?;
        self.stdout.flush()?;
        Ok(())
    }

    /// Display the complete prompt including status indicators (e.g. pwd, time)
    ///
    /// Used at the beginning of each [`Reedline::read_line()`] call.
    fn queue_prompt(&mut self, prompt: &dyn Prompt, screen_width: usize) -> Result<()> {
        // print our prompt
        self.stdout
            .queue(MoveToColumn(0))?
            .queue(SetForegroundColor(prompt.get_prompt_color()))?
            .queue(Print(prompt.render_prompt(screen_width)))?
            .queue(ResetColor)?;

        Ok(())
    }

    /// Display only the prompt components preceding the buffer
    ///
    /// Used to restore the prompt indicator after a search etc. that affected
    /// the prompt
    fn queue_prompt_indicator(&mut self, prompt: &dyn Prompt) -> Result<()> {
        // print our prompt
        self.stdout
            .queue(MoveToColumn(0))?
            .queue(SetForegroundColor(prompt.get_prompt_color()))?
            .queue(Print(prompt.render_prompt_indicator()))?
            .queue(ResetColor)?;

        Ok(())
    }

    /// Repaint logic for the normal input prompt buffer
    ///
    /// Requires coordinates where the input buffer begins after the prompt.
    fn buffer_paint(&mut self, prompt_offset: (u16, u16)) -> Result<()> {
        let new_index = self.insertion_point().offset;

        // Repaint logic:
        //
        // Start after the prompt
        // Draw the string slice from 0 to the grapheme start left of insertion point
        // Then, get the position on the screen
        // Then draw the remainer of the buffer from above
        // Finally, reset the cursor to the saved position

        // stdout.queue(Print(&engine.line_buffer[..new_index]))?;
        let insertion_line = self.insertion_line().to_string();
        self.stdout
            .queue(MoveTo(prompt_offset.0, prompt_offset.1))?;
        self.stdout.queue(Print(&insertion_line[0..new_index]))?;
        self.stdout.queue(SavePosition)?;
        self.stdout.queue(Print(&insertion_line[new_index..]))?;
        self.stdout.queue(Clear(ClearType::FromCursorDown))?;
        self.stdout.queue(RestorePosition)?;

        self.stdout.flush()?;

        Ok(())
    }

    /// Repaint logic for the history reverse search
    ///
    /// Overwrites the prompt indicator and highlights the search string
    /// separately from the result bufer.
    fn history_search_paint(&mut self) -> Result<()> {
        // Assuming we are currently searching
        let search = self
            .history_search
            .as_ref()
            .expect("couldn't get history_search reference");

        let status = if search.result.is_none() && !search.search_string.is_empty() {
            "failed "
        } else {
            ""
        };

        // print search prompt
        self.stdout
            .queue(MoveToColumn(0))?
            .queue(SetForegroundColor(Color::Blue))?
            .queue(Print(format!(
                "({}reverse-search)`{}':",
                status, search.search_string
            )))?
            .queue(ResetColor)?;

        match search.result {
            Some((history_index, offset)) => {
                let history_result = self.history.get_nth_newest(history_index).unwrap();

                self.stdout.queue(Print(&history_result[..offset]))?;
                self.stdout.queue(SavePosition)?;
                self.stdout.queue(Print(&history_result[offset..]))?;
                self.stdout.queue(Clear(ClearType::UntilNewLine))?;
                self.stdout.queue(RestorePosition)?;
            }

            None => {
                self.stdout.queue(Clear(ClearType::UntilNewLine))?;
            }
        }

        self.stdout.flush()?;

        Ok(())
    }

    /// Helper implemting the logic for [`Reedline::read_line()`] to be wrapped
    /// in a `raw_mode` context.
    fn read_line_helper(&mut self, prompt: &dyn Prompt) -> Result<Signal> {
        terminal::enable_raw_mode()?;

        let mut terminal_size = terminal::size()?;

        let prompt_origin = position()?;

        self.queue_prompt(prompt, terminal_size.0 as usize)?;

        // set where the input begins
        let mut prompt_offset = position()?;

        // our line count
        let mut line_count = 1;

        // Redraw if Ctrl-L was used
        if self.history_search.is_some() {
            self.history_search_paint()?;
        } else {
            self.buffer_paint(prompt_offset)?;
        }
        self.stdout.flush()?;

        loop {
            match read()? {
                Event::Key(KeyEvent { code, modifiers }) => {
                    match (modifiers, code, self.edit_mode) {
                        (KeyModifiers::CONTROL, KeyCode::Char('d'), _) => {
                            if self.line_buffer.is_empty() {
                                return Ok(Signal::CtrlD);
                            } else if let Some(binding) = self.find_keybinding(modifiers, code) {
                                self.run_edit_commands(&binding);
                            }
                        }
                        (KeyModifiers::CONTROL, KeyCode::Char('c'), _) => {
                            if let Some(binding) = self.find_keybinding(modifiers, code) {
                                self.run_edit_commands(&binding);
                            }
                            return Ok(Signal::CtrlC);
                        }
                        (KeyModifiers::CONTROL, KeyCode::Char('l'), EditMode::Emacs) => {
                            return Ok(Signal::CtrlL);
                        }
                        (KeyModifiers::NONE, KeyCode::Char(c), x)
                        | (KeyModifiers::SHIFT, KeyCode::Char(c), x)
                            if x != EditMode::ViNormal =>
                        {
                            let line_start = if self.insertion_point().line == 0 {
                                prompt_offset.0
                            } else {
                                0
                            };
                            if self.maybe_wrap(terminal_size.0, line_start, c) {
                                let (original_column, original_row) = position()?;
                                self.run_edit_commands(&[
                                    EditCommand::InsertChar(c),
                                    EditCommand::MoveRight,
                                ]);
                                self.buffer_paint(prompt_offset)?;

                                let (new_column, _) = position()?;

                                if new_column < original_column
                                    && original_row == (terminal_size.1 - 1)
                                    && line_count == 1
                                {
                                    // We have wrapped off bottom of screen, and prompt is on new row
                                    // We need to update the prompt location in this case
                                    prompt_offset.1 -= 1;
                                    line_count += 1;
                                }
                            } else {
                                self.run_edit_commands(&[
                                    EditCommand::InsertChar(c),
                                    EditCommand::MoveRight,
                                ]);
                            }
                        }
                        (KeyModifiers::NONE, KeyCode::Enter, x) if x != EditMode::ViNormal => {
                            match self.history_search.clone() {
                                Some(search) => {
                                    self.queue_prompt_indicator(prompt)?;
                                    if let Some((history_index, _)) = search.result {
                                        self.line_buffer.set_buffer(
                                            self.history
                                                .get_nth_newest(history_index)
                                                .unwrap()
                                                .clone(),
                                        );
                                    }
                                    self.history_search = None;
                                }
                                None => {
                                    let buffer = self.insertion_line().to_string();

                                    self.run_edit_commands(&[
                                        EditCommand::AppendToHistory,
                                        EditCommand::Clear,
                                    ]);
                                    self.print_crlf()?;

                                    return Ok(Signal::Success(buffer));
                                }
                            }
                        }

                        _ => {
                            if let Some(binding) = self.find_keybinding(modifiers, code) {
                                self.run_edit_commands(&binding);
                            }
                        }
                    }
                }
                Event::Mouse(event) => {
                    self.print_line(&format!("{:?}", event))?;
                }
                Event::Resize(width, height) => {
                    terminal_size = (width, height);
                    self.move_to(prompt_origin.0, prompt_origin.1)?;
                    self.queue_prompt(prompt, terminal_size.0 as usize)?;
                    // set where the input begins
                    prompt_offset = position()?;
                    self.buffer_paint(prompt_offset)?;
                }
            }
            if self.history_search.is_some() {
                self.history_search_paint()?;
            } else {
                self.buffer_paint(prompt_offset)?;
            }
        }
    }
}<|MERGE_RESOLUTION|>--- conflicted
+++ resolved
@@ -1,4 +1,3 @@
-<<<<<<< HEAD
 use crate::{
     clip_buffer::{get_default_clipboard, Clipboard},
     default_emacs_keybindings,
@@ -10,12 +9,7 @@
     history_search::{BasicSearch, BasicSearchCommand},
     line_buffer::InsertionPoint,
 };
-=======
-use crate::clip_buffer::{get_default_clipboard, Clipboard};
-use crate::history_search::{BasicSearch, BasicSearchCommand};
-use crate::line_buffer::{InsertionPoint, LineBuffer};
-use crate::{EditCommand, History, Prompt, Signal};
->>>>>>> 72577972
+use crate::{EditCommand, EditMode, Signal};
 use crossterm::{
     cursor::{position, MoveTo, MoveToColumn, RestorePosition, SavePosition},
     event::{poll, read, Event, KeyCode, KeyEvent, KeyModifiers},
@@ -30,51 +24,6 @@
     time::Duration,
 };
 
-<<<<<<< HEAD
-/// Editing actions which can be mapped to key bindings.
-///
-/// Executed by [`Reedline::run_edit_commands()`]
-#[derive(Clone, Serialize, Deserialize)]
-pub enum EditCommand {
-    MoveToStart,
-    MoveToEnd,
-    MoveLeft,
-    MoveRight,
-    MoveWordLeft,
-    MoveWordRight,
-    InsertChar(char),
-    Backspace,
-    Delete,
-    BackspaceWord,
-    DeleteWord,
-    AppendToHistory,
-    PreviousHistory,
-    NextHistory,
-    SearchHistory,
-    Clear,
-    CutFromStart,
-    CutToEnd,
-    CutWordLeft,
-    CutWordRight,
-    InsertCutBuffer,
-    UppercaseWord,
-    LowercaseWord,
-    CapitalizeChar,
-    SwapWords,
-    SwapGraphemes,
-    EnterViNormal,
-    EnterViInsert,
-}
-
-#[derive(PartialEq, Eq, Hash, Clone, Copy)]
-pub enum EditMode {
-    Emacs,
-    ViNormal,
-    ViInsert,
-}
-
-=======
->>>>>>> 72577972
 /// Line editor engine
 ///
 /// ## Example usage
